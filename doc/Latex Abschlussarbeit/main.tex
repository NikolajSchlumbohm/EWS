--- conflicted
+++ resolved
@@ -24,20 +24,13 @@
 
 \title{Interpreting Visual Attention: A Systematic Analysis of Eye-Tracking Data}
 % If multiple authors write a (seminar) paper, use commas or newline (\\) to separate names, e-mail addresses, ids. Examples are given as comments below. 
-<<<<<<< HEAD
+
 \author{David Lika, Jan Felix Deuse, Joris Engels, Maik Philipp Paulsen \\
  Nikolaj Schlumbohm, Philip Alexander van Rickelen, Jan Schnorrenberg, Fabian Kizio}
 %\author{Maja Mustermann, Max Musterfrau} \author{First Middle Last Name\\Second Student with somewhat longer Name}
 \email{david.lika@uni-muenster.de, jan.deuse@uni-muenster.de, joris.engels@uni-muenster.de, mpaulsen@uni-muenster.de, nschlumb@uni-muenster.de, philip.van.rickelen@uni-muenster.de, jan.schnorrenberg@uni-muenster.de, fabian.kizio@uni-muenster.de}
 % Matriculation Number
 \id{537160, 537390, 536427, 537809, 537506, 539435, 536480, 526085}
-=======
-\author{David Lika, Joris Engels,}
-%\author{Maja Mustermann, Max Musterfrau} \author{First Middle Last Name\\Second Student with somewhat longer Name}
-\email{david.lika@uni-muenster.de, joris.engels@uni-muenster.de,}
-% Matriculation Number
-\id{537160, 536427,}
->>>>>>> b30d8220
 % Information about the thesis and the course
 \professor{Prof. Dr.-Ing. Grimme }
 \supervisor{Prof. Dr.-Ing. Grimme }
